--- conflicted
+++ resolved
@@ -77,71 +77,6 @@
             epochs: number of epochs
             show_progress_bar: show progress bar
         """
-<<<<<<< HEAD
-        weight_decay = optimizer_params["weight_decay"]
-
-        if self.exp_path is not None:
-            create_directory(os.path.join(self.exp_path))
-
-        steps_per_epoch = len(train_loader)
-
-        param_optimizer = list(model.named_parameters())
-        no_decay = ["bias", "LayerNorm.bias", "LayerNorm.weight"]
-        optimizer_grouped_parameters = [
-            {
-                "params": [
-                    p for n, p in param_optimizer if not any(nd in n for nd in no_decay)
-                ],
-                "weight_decay": weight_decay,
-            },
-            {
-                "params": [
-                    p for n, p in param_optimizer if any(nd in n for nd in no_decay)
-                ],
-                "weight_decay": 0.0,
-            },
-        ]
-        optimizer = optimizer_class(optimizer_grouped_parameters, **optimizer_params)
-
-        data_iterator = iter(train_loader)
-        best_score = -1 * float("inf") if mode == "max" else float("inf")
-        global_step = 0
-
-        # for epoch in trange(epochs, desc="Epoch", disable=not show_progress_bar):
-        for epoch in range(epochs):
-            training_loss = []
-
-            model.zero_grad()
-            model.train()
-
-            for _ in trange(
-                steps_per_epoch,
-                desc="Iteration",
-                smoothing=0.05,
-                disable=not show_progress_bar,
-            ):
-
-                try:
-                    data = next(data_iterator)
-                except StopIteration:
-                    data_iterator = iter(train_loader)
-                    data = next(data_iterator)
-
-                output = model(**data, device=self.device, training=True)
-                loss = output["loss"]
-                loss.backward()
-                if max_grad_norm is not None:
-                    torch.nn.utils.clip_grad_norm_(model.parameters(), max_grad_norm)
-                optimizer.step()
-
-                optimizer.zero_grad()
-
-                training_loss.append(loss.item())
-                global_step += 1
-
-            # logging.info(f'--- Train epoch-{epoch}, step-{global_step} ---')
-            # logging.info(f'loss: {sum(training_loss) / len(training_loss):.4f}')
-=======
         if model.__class__.__name__ == "ClassicML":
             model.fit(
                 train_loader=train_loader,
@@ -159,7 +94,6 @@
         else:
             weight_decay = optimizer_params["weight_decay"]
 
->>>>>>> f29eaf72
             if self.exp_path is not None:
                 create_directory(os.path.join(self.exp_path))
 
